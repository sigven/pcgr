#!/usr/bin/env python

import csv
import re
import argparse
import os
import subprocess
import logging
import sys
import getpass
import platform
import toml

pcgr_version = '0.8.2'
db_version = 'PCGR_DB_VERSION = 20190905'
vep_version = '97'
global vep_assembly

def __main__():
   
   parser = argparse.ArgumentParser(description='Personal Cancer Genome Reporter (PCGR) workflow for clinical interpretation of somatic nucleotide variants and copy number aberration segments',formatter_class=argparse.ArgumentDefaultsHelpFormatter, usage="%(prog)s [options] <PCGR_DIR> <OUTPUT_DIR> <GENOME_ASSEMBLY> <CONFIG_FILE> <SAMPLE_ID>" )
   parser.add_argument('--input_vcf', dest = "input_vcf", help='VCF input file with somatic query variants (SNVs/InDels).')
   parser.add_argument('--input_cna', dest = "input_cna",help='Somatic copy number alteration segments (tab-separated values)')
   parser.add_argument('--input_cna_plot', dest = "input_cna_plot",help='Somatic copy number alteration plot')
   parser.add_argument('--pon_vcf',dest = "pon_vcf", help="VCF file with germline calls from Panel of Normals (PON) - i.e. blacklist variants")
   parser.add_argument('--tumor_purity',type = float, dest="tumor_purity", help="Estimated tumor purity (between 0 and 1)")
   parser.add_argument('--tumor_ploidy',type = float, dest="tumor_ploidy", help="Estimated tumor ploidy")
   #parser.add_argument('--tumor_only',action = "store_true",help="Input VCF comes from tumor-only sequencing, calls will be filtered for variants of germline origin")
   #parser.add_argument('--tumor_dp_tag',dest="tumor_dp_tag",help="VCF INFO tag that denotes total sequencing depth at variant site in tumor sample")
   #parser.add_argument('--tumor_af_tag',dest="tumor_af_tag",help="VCF INFO tag that denotes allelic fraction of alternate allele in tumor sample")
   #parser.add_argument('--normal_dp_tag',dest="normal_dp_tag",help="VCF INFO tag that denotes total sequencing depth at variant site in normal (control) sample")
   #parser.add_argument('--normal_af_tag',dest="normal_af_tag",help="VCF INFO tag that denotes allelic fraction of alternate allele in normal (control) sample")
   #parser.add_argument('--tumor_dp_min',dest="tumor_dp_min",default=0,type=int,help="Minimum sequencing depth at variant site in tumor sample (variant filtering criteria, applied to callset before report generation)")
   #parser.add_argument('--tumor_af_min',dest="tumor_af_min",default=0,type=float,help="Minimum allelic fraction of alternate allele in tumor sample (variant filtering criteria, applied to callset before report generation")
   #parser.add_argument('--normal_dp_min',dest="normal_dp_min",default=0,type=int,help="Minimum sequencing depth at variant site in normal (control) sample (variant filtering criteria, applied to callset before report generation)")
   #parser.add_argument('--normal_af_max',dest="normal_af_max",default=1,type=float,help="Maximum value of allelic fraction of alternate allele i normal (control) sample, defaults to 1 (no filtering)")
   #parser.add_argument('--call_conf_tag',dest="call_conf_tag",help="VCF INFO tag that denotes variant call confidence (e.g. categorical variable)")
   #parser.add_argument('--skip_msi',action = "store_true",help="Skip variant-based prediction of MSI status")
   #parser.add_argument('--skip_tmb',action = "store_true",help="Skip estimation of mutational burden")
   #parser.add_argument('--skip_msig',action = "store_true",help="Skip mutational signature analysis")
   #parser.add_argument('--vcf2maf',action = "store_true",help="Generate MAF file of input VCF using vcf2maf")
   #parser.add_argument('--tumor_type',dest="tumor_type",help="Tumor type of query cancer genome, as integer code (make comma-separated if > 1)\nBALLE\nBALLE\n")
   #parser.add_argument('--skip_vcf_validation', action = "store_true",help="Skip validation of input VCF with Ensembl's vcf-validator")
   #parser.add_argument('--target_size_mb',dest="target_size_mb",default=36,type=int,help="Size of coding target region in in megabases (defaults to exome ~ 36Mb")
   parser.add_argument('--force_overwrite', action = "store_true", help='By default, the script will fail with an error if any output file already exists. You can force the overwrite of existing result files by using this flag')
   parser.add_argument('--version', action='version', version='%(prog)s ' + str(pcgr_version))
   parser.add_argument('--basic',action="store_true",help="Run functional variant annotation on VCF through VEP/vcfanno, omit other analyses (i.e. CNA, MSI, report generation etc. (STEP 4)")
   parser.add_argument('--no_vcf_validate', action = "store_true",help="Skip validation of input VCF with Ensembl's vcf-validator")
   parser.add_argument('--docker-uid', dest='docker_user_id', help='Docker user ID. Default is the host system user ID. If you are experiencing permission errors, try setting this up to root (`--docker-uid root`)')
   parser.add_argument('--no-docker', action='store_true', dest='no_docker', default=False, help='Run the PCGR workflow in a non-Docker mode (see install_no_docker/ folder for instructions')
   parser.add_argument('pcgr_dir',help='PCGR base directory with accompanying data directory, e.g. ~/pcgr-0.8.2')
   parser.add_argument('output_dir',help='Output directory')
   parser.add_argument('genome_assembly',choices = ['grch37','grch38'], help='Genome assembly build: grch37 or grch38')
   parser.add_argument('configuration_file',help='PCGR configuration file (TOML format), in conf/ folder')
   parser.add_argument('sample_id',help="Tumor sample/cancer genome identifier - prefix for output files")

   docker_image_version = 'sigven/pcgr:' + str(pcgr_version)
   args = parser.parse_args()
   
   overwrite = 0
   if args.force_overwrite is True:
      overwrite = 1

   logger = getlogger('pcgr-validate-config')

   if args.no_docker:
      docker_image_version = None
   else:
      # check that script and Docker image version correspond
      check_docker_command = 'docker images -q ' + str(docker_image_version)
      output = subprocess.check_output(str(check_docker_command), stderr=subprocess.STDOUT, shell=True)
      if(len(output) == 0):
         err_msg = 'Docker image ' + str(docker_image_version) + ' does not exist, pull image from Dockerhub (docker pull ' + str(docker_image_version) + ')'
         pcgr_error_message(err_msg,logger)

   config_options = {}
   if os.path.exists(args.configuration_file):
      config_options = read_config_options(args.configuration_file, args.pcgr_dir, args.genome_assembly, logger)
   else:
      err_msg = "PCGR configuration file " + str(args.configuration_file) + " does not exist - exiting"
      pcgr_error_message(err_msg,logger)

   tumor_properties = {}
   tumor_properties['tumor_purity'] = "NA"
   tumor_properties['tumor_ploidy'] = "NA"
   if not args.tumor_purity is None:
      if args.tumor_purity > 0 and args.tumor_purity <= 1:
         tumor_properties['tumor_purity'] = str(args.tumor_purity)
      else:
         err_msg = "Tumor purity value " + str(args.tumor_purity) + " is not within a valid range [0,1]"
         pcgr_error_message(err_msg,logger)
   
   if not args.tumor_ploidy is None:
      if args.tumor_ploidy > 0:
         tumor_properties['tumor_ploidy'] = str(args.tumor_ploidy)
      else:
         err_msg = "Tumor ploidy value " + str(args.tumor_ploidy) + " is negative"
         pcgr_error_message(err_msg,logger)
   

   logger = getlogger('pcgr-check-files')
   host_directories = verify_input_files(args.input_vcf, args.input_cna, args.input_cna_plot, args.pon_vcf, args.configuration_file, config_options, args.pcgr_dir, args.output_dir, args.sample_id, args.genome_assembly, overwrite, logger)

   run_pcgr(host_directories, docker_image_version, config_options, args.sample_id, args.genome_assembly, tumor_properties, pcgr_version, args.basic, args.no_vcf_validate, docker_user_id=args.docker_user_id)


def read_config_options(configuration_file, pcgr_dir, genome_assembly, logger):
   
   ## read default options
   pcgr_config_options = {}
   pcgr_config_file_default = os.path.join(pcgr_dir, 'data', str(genome_assembly), 'pcgr_configuration_default.toml')
   if not os.path.exists(pcgr_config_file_default):
      err_msg = "Default PCGR configuration file " + str(pcgr_config_file_default) + " does not exist - exiting"
      pcgr_error_message(err_msg,logger)
   try:
      pcgr_config_options = toml.load(pcgr_config_file_default)
   except (IndexError,TypeError):
      err_msg = 'Configuration file ' + str(configuration_file) + ' is not formatted correctly'
      pcgr_error_message(err_msg, logger)

   ## override with options set by the users
   try:
      user_options = toml.load(configuration_file)
   except (IndexError,TypeError):
      err_msg = 'Configuration file ' + str(configuration_file) + ' is not formatted correctly'
      pcgr_error_message(err_msg, logger)
   
   valid_tumor_types = ['Adrenal_Gland_Cancer_NOS','Ampullary_Carcinoma_NOS','Biliary_Tract_Cancer_NOS','Bladder_Urinary_Tract_Cancer_NOS',
                        'Bone_Cancer_NOS','Breast_Cancer_NOS','Cancer_Unknown_Primary_NOS','Cervical_Cancer_NOS','CNS_Brain_Cancer_NOS',
                        'Colorectal_Cancer_NOS','Esophageal_Cancer_NOS','Head_And_Neck_Cancer_NOS','Kidney_Cancer','Leukemia_NOS',
                        'Liver_Cancer_NOS','Lung_Cancer_NOS','Lymphoma_Hodgkin_NOS','Lymphoma_Non_Hodgkin_NOS','Multiple_Myeloma_NOS',
                        'Ovarian_Fallopian_Tube_Cancer_NOS','Pancreatic_Cancer_NOS','Penile_Cancer_NOS','Peripheral_Nervous_System_Cancer_NOS',
                        'Peritoneal_Cancer_NOS','Pleural_Cancer_NOS','Prostate_Cancer_NOS','Skin_Cancer_NOS','Soft_Tissue_Cancer_Sarcoma_NOS',
                        'Stomach_Cancer_NOS','Testicular_Cancer_NOS','Thymic_Cancer_NOS','Thyroid_Cancer_NOS','Uterine_Cancer_NOS',
                        'Vulvar_Vaginal_Cancer_NOS','']

   for section in pcgr_config_options:
      if section in user_options:
         for var in pcgr_config_options[section]:
            if not var in user_options[section]:
               continue
            if isinstance(pcgr_config_options[section][var],bool) and not isinstance(user_options[section][var],bool):
               err_msg = 'Configuration value ' + str(user_options[section][var]) + ' for ' + str(var) + ' cannot be parsed properly (expecting boolean)'
               pcgr_error_message(err_msg, logger)
            if isinstance(pcgr_config_options[section][var],int) and not isinstance(user_options[section][var],int):
                  err_msg = 'Configuration value \"' + str(user_options[section][var]) + '\" for ' + str(var) + ' cannot be parsed properly (expecting integer)'
                  pcgr_error_message(err_msg, logger)
            if isinstance(pcgr_config_options[section][var],float) and (not isinstance(user_options[section][var],float) and not isinstance(user_options[section][var],int)):
               err_msg = 'Configuration value ' + str(user_options[section][var]) + ' for ' + str(var) + ' cannot be parsed properly (expecting float)'
               pcgr_error_message(err_msg, logger)
            if isinstance(pcgr_config_options[section][var],str) and not isinstance(user_options[section][var],str):
               err_msg = 'Configuration value ' + str(user_options[section][var]) + ' for ' + str(var) + ' cannot be parsed properly (expecting string)'
               pcgr_error_message(err_msg, logger)
            if section == 'tumor_type' and var == 'type':
               if not str(user_options[section][var]) in valid_tumor_types:
                  err_msg = 'Configuration value for tumor type (' + str(user_options[section][var]) + ') is not a valid type'
                  pcgr_error_message(err_msg, logger)
            #tier_options = ['pcgr','pcgr_acmg']
            normalization_options = ['default','exome','genome','exome2genome']
            theme_options = ['default', 'cerulean', 'journal', 'flatly', 'readable', 'spacelab', 'united', 'cosmo', 'lumen', 'paper', 'sandstone', 'simplex','yeti']
            if var == 'mutsignatures_normalization' and not str(user_options[section][var]) in normalization_options:
               err_msg = 'Configuration value ' + str(user_options[section][var]) + ' for ' + str(var) + \
                  ' cannot be parsed properly (expecting \'default\', \'exome\', \'genome\', or \'exome2genome\')'
               pcgr_error_message(err_msg, logger)
            if var == 'mutsignatures_cutoff' and (float(user_options[section][var]) > 1 or float(user_options[section][var]) < 0) :
               err_msg = 'Configuration value ' + str(user_options[section][var]) + " must be within the [0,1] range"
               pcgr_error_message(err_msg, logger)
            if var == 'mutsignatures_signature_limit':
               if int(user_options[section][var]) < 1 or int(user_options[section][var]) > 30:
                  err_msg = "Number of mutational signatures in search space ('mutsignatures_signature_limit') must be positive and not more than 30 (retrieved value: " + str(user_options[section][var]) + ")"
                  pcgr_error_message(err_msg,logger)
            # if var == 'tier_model' and not str(user_options[section][var]) in tier_options:
            #    err_msg = 'Configuration value ' + str(user_options[section][var]) + ' for ' + str(var) + \
            #       ' cannot be parsed properly (expecting \'pcgr\', or \'pcgr_acmg\')'
            #   pcgr_error_message(err_msg, logger)
            if var == 'report_theme' and not str(user_options[section][var]) in theme_options:
               err_msg = 'Configuration value ' + str(user_options[section][var]) + ' for ' + str(var) + \
                  ' cannot be parsed properly (expecting \'default\', \'cerulean\', \'journal\', \'flatly\', \'readable\', \'spacelab\', \'united\', \'cosmo\', \'lumen\', \'paper\', \'sandstone\', \'simplex\',or \'yeti\')'
               pcgr_error_message(err_msg, logger)
            if var.startswith('maf_'):
               if user_options['tumor_only'][var] < 0 or user_options[section][var] > 1:
                  err_msg = "MAF value: " + str(var) + " must be within the [0,1] range, current value is " + str(user_options[section][var]) + ")"
                  pcgr_error_message(err_msg,logger)
            if var == 'min_af_tumor':
               if user_options['allelic_support'][var] < 0 or user_options[section][var] > 1:
                  err_msg = "Minimum AF tumor: " + str(var) + " must be within the [0,1] range, current value is " + str(user_options[section][var]) + ")"
                  pcgr_error_message(err_msg,logger)
            if var == 'max_af_normal':
               if user_options['allelic_support'][var] < 0 or user_options[section][var] > 1:
                  err_msg = "Maximum AF normal: " + str(var) + " must be within the [0,1] range, current value is " + str(user_options[section][var]) + ")"
                  pcgr_error_message(err_msg,logger)
            if var == 'target_size_mb':
               if user_options[section][var] < 0 or user_options['mutational_burden'][var] > 50:
                  err_msg = "Target size region in Mb (" + str(user_options[section][var]) + ") is not positive or larger than the likely maximum size of the coding human genome (50 Mb))"
                  pcgr_error_message(err_msg,logger)
               if user_options[section][var] < 1:
                  warn_msg = "Target size region in Mb (" + str(user_options[section][var]) + ") must be greater than 1 for mutational burden estimate to be robust (ignoring TMB calculation)"
                  pcgr_warn_message(warn_msg,logger)
                  pcgr_config_options[section]['mutational_burden'] = False
            if var == 'logR_homdel':
               if user_options['cna'][var] > 0:
                  err_msg = "Log ratio for homozygous deletions (" + str(user_options[section][var]) + ") should be less than zero"
                  pcgr_error_message(err_msg,logger)
            if var == 'cna_overlap_pct':
               if user_options['cna'][var] > 100 or user_options['cna'][var] <= 0:
                  err_msg = "Minimum percent overlap between copy number segment and gene transcript (" + str(user_options[section][var]) + ") should be greater than zero and less than 100"
                  pcgr_error_message(err_msg,logger)
            if var == 'logR_gain':
               if user_options['cna'][var] < 0:
                  err_msg = "Log ratio for copy number amplifications (" + str(user_options[section][var]) + ") should be greater than zero"
                  pcgr_error_message(err_msg,logger)
            if var == 'vep_pick_order':
               values = str(user_options['other'][var]).split(',')
               permitted_sources = ['canonical','appris','tsl','biotype','ccds','rank','length','mane']
               num_permitted_sources = 0
               for v in values:
                  if v in permitted_sources:
                     num_permitted_sources += 1
               
               if num_permitted_sources != 8:
                  err_msg = "Configuration value vep_pick_order = " + str(user_options['other']['vep_pick_order']) + " is formatted incorrectly should be a comma-separated string of the following values: canonical,appris,tsl,biotype,ccds,rank,length, mane"
                  pcgr_error_message(err_msg, logger)

            pcgr_config_options[section][var] = user_options[section][var]

   #if pcgr_config_options['tumor_type']['type'] == '':
      #err_msg = "Tumor type not defined - please specify a tumor type in the configuration file ([tumor_type] section)"
      #pcgr_error_message(err_msg,logger)
   if pcgr_config_options['msi']['msi'] == 1 and pcgr_config_options['mutational_burden']['mutational_burden'] == 0:
      err_msg = "Prediction of MSI status (msi = true) requires mutational burden/target_size input (mutational_burden = true) - this is currently set as false"
      pcgr_error_message(err_msg,logger)
   if pcgr_config_options['tumor_only']['vcf_tumor_only'] == 1:
      if pcgr_config_options['msi']['msi'] == 1:
         warn_msg = 'Prediction of MSI status in tumor-only mode is not performed - valid for tumor-control data only'
         pcgr_warn_message(warn_msg,logger)
      if pcgr_config_options['mutational_burden']['mutational_burden'] == 1:
         warn_msg = 'Estimation of mutational burden in tumor-only mode is suboptimal - results must be interpreted with caution'
         pcgr_warn_message(warn_msg,logger)
      if pcgr_config_options['mutational_signatures']['mutsignatures'] == 1:
         warn_msg = 'Estimation of mutational signatures in tumor-only mode is not performed - valid for tumor-control data only'
         pcgr_warn_message(warn_msg,logger)
         #err_msg = 'Estimation of mutational signatures in tumor-only mode is suboptimal - results must be interpreted with caution (vcf_tumor_only = true)'
         #pcgr_error_message(warn_msg,logger)


   #print(str(pcgr_config_options))
   return pcgr_config_options


def pcgr_error_message(message, logger):
   logger.error('')
   logger.error(message)
   logger.error('')
   exit(0)

def pcgr_warn_message(message, logger):
   logger.warning(message)

def verify_input_files(input_vcf, input_cna, input_cna_plot, panel_normal_vcf, configuration_file, pcgr_config_options, base_pcgr_dir, output_dir, sample_id, genome_assembly, overwrite, logger):
   """
   Function that checks the input files and directories provided by the user and checks for their existence
   """
 
   input_vcf_dir = "NA"
   input_cna_dir = "NA"
   input_cna_plot_dir = "NA"
   input_conf_dir = "NA"
   panel_normal_vcf_dir = "NA"
   db_dir = "NA"
   base_dir = "NA"
   output_dir_full = "NA"
   panel_normal_vcf_basename = "NA"
   input_vcf_basename = "NA"
   input_cna_basename = "NA"
   input_cna_plot_basename = "NA"
   input_conf_basename = "NA"
   
   ## check that either input vcf or cna segments exist
   if input_vcf is None and input_cna is None:
      err_msg = "Please specifiy either a VCF input file (--input_vcf) or a copy number segment file (--input_cna)"
      pcgr_error_message(err_msg,logger)
   
   ## if msi or mutsignatures is set to True, input VCF is needed
   if input_vcf is None:
      if pcgr_config_options['tumor_only']['vcf_tumor_only'] == 1:
         err_msg = "Tumor-only mode ('vcf_tumor_only = true') requires a VCF input file (--input_vcf) - this is currently missing"
         pcgr_error_message(err_msg,logger)
      if pcgr_config_options['msi']['msi'] == 1:
         err_msg = "Prediction of MSI status (msi = true) requires a VCF input file (--input_vcf) - this is currently missing"
         pcgr_error_message(err_msg,logger)
      if pcgr_config_options['mutational_burden']['mutational_burden'] == 1:
         err_msg = "Calculation of mutational burden (mutational_burden = true) requires a VCF input file (--input_vcf) - this is currently missing"
         pcgr_error_message(err_msg,logger)
   
      if pcgr_config_options['mutational_signatures']['mutsignatures'] == 1:
         err_msg = "Identification of mutational signatures (mutsignatures = true) requires a VCF input file (--input_vcf) - this is currently missing"
         pcgr_error_message(err_msg,logger)
   
   
   ## check the existence of given output folder
   output_dir_full = os.path.abspath(output_dir)
   if not os.path.isdir(output_dir_full):
      err_msg = "Output directory (" + str(output_dir_full) + ") does not exist"
      pcgr_error_message(err_msg,logger)
   
   ## check if panel of normal VCF exist
   if not panel_normal_vcf is None:
      if not os.path.exists(os.path.abspath(panel_normal_vcf)):
         err_msg = "Input file (" + str(panel_normal_vcf) + ") does not exist"
         pcgr_error_message(err_msg,logger)

      if not (os.path.abspath(panel_normal_vcf).endswith('.vcf.gz')):
         err_msg = "Panel of normals VCF file (" + os.path.abspath(panel_normal_vcf) + ") does not have the correct file extension (.vcf.gz)"
         pcgr_error_message(err_msg,logger)

      ## check that tabix file exist if bgzipped files is given
      if os.path.abspath(panel_normal_vcf).endswith('.vcf.gz'):
         tabix_file = panel_normal_vcf + '.tbi'
         if not os.path.exists(os.path.abspath(tabix_file)):
            err_msg = "Tabix file (i.e. '.gz.tbi') is not present for the bgzipped panel of normal VCF file (" + os.path.abspath(input_vcf) + \
               "). Please make sure your the VCF is properly compressed and indexed (bgzip + tabix)"
            pcgr_error_message(err_msg,logger)

      if input_vcf is None:
         warn_msg = "Ignoring panel of normal VCF file, --input_vcf missing"
         pcgr_warn_message(warn_msg, logger)
      else:
         panel_normal_vcf_basename = os.path.basename(str(panel_normal_vcf))
         panel_normal_vcf_dir = os.path.dirname(os.path.abspath(panel_normal_vcf))

   ## check if input vcf exist
   if not input_vcf is None:
      if not os.path.exists(os.path.abspath(input_vcf)):
         err_msg = "Input file (" + str(input_vcf) + ") does not exist"
         pcgr_error_message(err_msg,logger)

      if not (os.path.abspath(input_vcf).endswith('.vcf') or os.path.abspath(input_vcf).endswith('.vcf.gz')):
         err_msg = "VCF input file (" + os.path.abspath(input_vcf) + ") does not have the correct file extension (.vcf or .vcf.gz)"
         pcgr_error_message(err_msg,logger)

      ## check that tabix file exist if bgzipped files is given
      if os.path.abspath(input_vcf).endswith('.vcf.gz'):
         tabix_file = input_vcf + '.tbi'
         if not os.path.exists(os.path.abspath(tabix_file)):
            err_msg = "Tabix file (i.e. '.gz.tbi') is not present for the bgzipped VCF input file (" + os.path.abspath(input_vcf) + \
               "). Please make sure your input VCF is properly compressed and indexed (bgzip + tabix)"
            pcgr_error_message(err_msg,logger)

      input_vcf_basename = os.path.basename(str(input_vcf))
      input_vcf_dir = os.path.dirname(os.path.abspath(input_vcf))

      ## if output vcf exist and overwrite not set
      output_vcf = os.path.join(str(output_dir_full),str(sample_id)) + '.pcgr_acmg.' + str(genome_assembly)  + '.vcf.gz'
      if os.path.exists(output_vcf) and overwrite == 0:
         err_msg = "Output files (e.g. " + str(output_vcf) + ") already exist - please specify different sample_id or add option --force_overwrite"
         pcgr_error_message(err_msg,logger)
   
   if not configuration_file is None:
      if not os.path.exists(os.path.abspath(configuration_file)):
         err_msg = "Input file (" + str(configuration_file) + ") does not exist"
         pcgr_error_message(err_msg,logger)

      if not os.path.abspath(configuration_file).endswith('.toml'):
         err_msg = "Configuration file (" + os.path.abspath(configuration_file) + ") does not have the correct file extension (.toml)"
         pcgr_error_message(err_msg,logger)

      input_conf_basename = os.path.basename(str(configuration_file))
      input_conf_dir = os.path.dirname(os.path.abspath(configuration_file))
   
   ## check if input cna plot file exist
   if not input_cna_plot is None:
      if not os.path.exists(os.path.abspath(input_cna_plot)):
         err_msg = "Input file (" + str(input_cna_plot) + ") does not exist"
         pcgr_error_message(err_msg,logger)
      if not (os.path.abspath(input_cna_plot).endswith('.png')):
         err_msg = "CNA segment input file (" + os.path.abspath(input_cna_plot) + ") does not have the correct file extension (.png)"
         pcgr_error_message(err_msg,logger)
      if input_cna is None:
         err_msg = "Input a CNA plot needs to come with a CNA segment file (--input_cna is missing)"
         pcgr_error_message(err_msg,logger)
      input_cna_plot_basename = os.path.basename(str(input_cna_plot))
      input_cna_plot_dir = os.path.dirname(os.path.abspath(input_cna_plot))

   ## check if input cna segments exist
   if not input_cna is None:
      if not os.path.exists(os.path.abspath(input_cna)):
         err_msg = "Input file (" + str(input_cna) + ") does not exist"
         pcgr_error_message(err_msg,logger)
      if not (os.path.abspath(input_cna).endswith('.tsv') or os.path.abspath(input_cna).endswith('.txt')):
         err_msg = "CNA segment input file (" + os.path.abspath(input_cna) + ") does not have the correct file extension (.tsv or .txt)"
         pcgr_error_message(err_msg,logger)
      input_cna_basename = os.path.basename(str(input_cna))
      input_cna_dir = os.path.dirname(os.path.abspath(input_cna))

      ## if output cna segments exist and overwrite not set
      output_cna_segments = os.path.join(str(output_dir_full), str(sample_id)) + '.pcgr_acmg.' + str(genome_assembly) + '.cna_segments.tsv.gz'
      if os.path.exists(output_cna_segments) and overwrite == 0:
         err_msg = "Output files (e.g. " + str(output_cna_segments) + ") already exist - please specify different sample_id or add option --force_overwrite"
         pcgr_error_message(err_msg,logger)
   
   ## check the existence of base folder
   base_dir = os.path.abspath(base_pcgr_dir)
   if not os.path.isdir(base_dir):
      err_msg = "Base directory (" + str(base_dir) + ") does not exist"
      pcgr_error_message(err_msg,logger)
   
   ## check the existence of data folder within the base folder
   db_dir = os.path.join(os.path.abspath(base_pcgr_dir), 'data')
   if not os.path.isdir(db_dir):
      err_msg = "Data directory (" + str(db_dir) + ") does not exist"
      pcgr_error_message(err_msg,logger)
   
   ## check the existence of specified assembly data folder within the base folder
   db_assembly_dir = os.path.join(os.path.abspath(base_pcgr_dir), 'data', genome_assembly)
   if not os.path.isdir(db_assembly_dir):
      err_msg = "Data directory for the specified genome assembly (" + str(db_assembly_dir) + ") does not exist"
      pcgr_error_message(err_msg,logger)
   
   ## check the existence of RELEASE_NOTES (starting from 0.4.0)
   rel_notes_file = os.path.join(os.path.abspath(base_pcgr_dir), 'data', genome_assembly, 'RELEASE_NOTES')
   if not os.path.exists(rel_notes_file):
      err_msg = 'The PCGR data bundle is outdated - please download the latest data bundle (see github.com/sigven/pcgr for instructions)'
      pcgr_error_message(err_msg,logger)
      
   f_rel_not = open(rel_notes_file,'r')
   compliant_data_bundle = 0
   for line in f_rel_not:
      if db_version in line:
         compliant_data_bundle = 1
   
   f_rel_not.close()
    
   if compliant_data_bundle == 0:
      err_msg = 'The PCGR data bundle is not compliant with the software version - please download the latest software and data bundle (see https://github.com/sigven/pcgr for instructions)'
      pcgr_error_message(err_msg,logger)
   
   host_directories = {}
   host_directories['input_vcf_dir_host'] = input_vcf_dir
   host_directories['input_cna_dir_host'] = input_cna_dir
   host_directories['input_cna_plot_dir_host'] = input_cna_plot_dir
   host_directories['input_conf_dir_host'] = input_conf_dir
   host_directories['panel_normal_vcf_dir_host'] = panel_normal_vcf_dir
   host_directories['db_dir_host'] = db_assembly_dir
   host_directories['base_dir_host'] = base_dir
   host_directories['output_dir_host'] = output_dir_full
   host_directories['panel_normal_vcf_basename_host'] = panel_normal_vcf_basename
   host_directories['input_vcf_basename_host'] = input_vcf_basename
   host_directories['input_cna_basename_host'] = input_cna_basename
   host_directories['input_cna_plot_basename_host'] = input_cna_plot_basename
   host_directories['input_conf_basename_host'] = input_conf_basename

   
   return host_directories
   

def check_subprocess(command):
   #print(command)
   try:
      output = subprocess.check_output(str(command), stderr=subprocess.STDOUT, shell=True)
      if len(output) > 0:
         print (str(output.decode()).rstrip())
   except subprocess.CalledProcessError as e:
      print (e.output.decode())
      exit(0)

def getlogger(logger_name):
   logger = logging.getLogger(logger_name)
   logger.setLevel(logging.DEBUG)

   # create console handler and set level to debug
   ch = logging.StreamHandler(sys.stdout)
   ch.setLevel(logging.DEBUG)

   # add ch to logger
   logger.addHandler(ch)

   # create formatter
   formatter = logging.Formatter("%(asctime)s - %(name)s - %(levelname)s - %(message)s", "20%y-%m-%d %H:%M:%S")

   #add formatter to ch
   ch.setFormatter(formatter)

   return logger

def run_pcgr(host_directories, docker_image_version, config_options, sample_id, genome_assembly, tumor_properties, pcgr_version, basic, no_vcf_validate, docker_user_id=None):
   """
   Main function to run the PCGR workflow using Docker
   """

   ## set basic Docker run commands
   output_vcf = 'None'
   output_pass_vcf = 'None'
   output_pass_tsv = 'None'
   output_maf = 'None'
   uid = ''
   gencode_version = 'release 31'
   ncbi_build_maf = 'GRCh38'
   vep_assembly = 'GRCh38'
   if genome_assembly == 'grch37':
      ncbi_build_maf = 'GRCh37'
      gencode_version = 'release 19'
      vep_assembly = 'GRCh37'
   logger = getlogger('pcgr-get-OS')

   if docker_user_id:
      uid = docker_user_id
   elif platform.system() == 'Linux' or platform.system() == 'Darwin' or sys.platform == 'darwin' or sys.platform == 'linux2' or sys.platform == 'linux':
      uid = os.getuid()
   else:
      if platform.system() == 'Windows' or sys.platform == 'win32' or sys.platform == 'cygwin':
         uid = getpass.getuser()

   if uid == '':
      logger.warning('Was not able to get user id/username for logged-in user on the underlying platform (platform.system(): ' + \
         str(platform.system()) + ', sys.platform: ' + str(sys.platform) + '), now running PCGR as root')
      uid = 'root'

   vepdb_dir_host = os.path.join(str(host_directories['db_dir_host']),'.vep')
   vcf_validation = 1
   if no_vcf_validate:
      vcf_validation = 0

   input_vcf_docker = 'None'
   input_cna_docker = 'None'
   input_cna_plot_docker = 'None'
   input_conf_docker = 'None'
   panel_normal_docker = 'None'
   docker_cmd_run1 = ''
   docker_cmd_run2 = ''
   docker_cmd_run_end = ''
   ## panel-of-normals annotation
   pon_annotation = 0

   if docker_image_version:
      if host_directories['input_vcf_basename_host'] != 'NA':
         input_vcf_docker = '/workdir/input_vcf/' + str(host_directories['input_vcf_basename_host'])
      if host_directories['input_cna_basename_host'] != 'NA':
         input_cna_docker = '/workdir/input_cna/' + str(host_directories['input_cna_basename_host'])
      if host_directories['input_cna_plot_basename_host'] != 'NA':
         input_cna_plot_docker = '/workdir/input_cna_plot/' + str(host_directories['input_cna_plot_basename_host'])
      if host_directories['input_conf_basename_host'] != 'NA':
         input_conf_docker = '/workdir/input_conf/' + str(host_directories['input_conf_basename_host'])
      if host_directories['panel_normal_vcf_basename_host'] != 'NA':
         panel_normal_docker = '/workdir/panel_normal_vcf/' + str(host_directories['panel_normal_vcf_basename_host'])

      vep_volume_mapping = str(vepdb_dir_host) + ":/usr/local/share/vep/data"
      databundle_volume_mapping = str(host_directories['base_dir_host']) + ":/data"
      input_cna_volume_mapping = str(host_directories['input_cna_dir_host']) + ":/workdir/input_cna"
      input_vcf_volume_mapping = str(host_directories['input_vcf_dir_host']) + ":/workdir/input_vcf"
      input_conf_volume_mapping = str(host_directories['input_conf_dir_host']) + ":/workdir/input_conf"
      output_volume_mapping = str(host_directories['output_dir_host']) + ":/workdir/output"
      input_cna_plot_volume_mapping = str(host_directories['input_cna_plot_dir_host']) + ":/workdir/input_cna_plot"
      panel_normal_vcf_volume_mapping = str(host_directories['panel_normal_vcf_dir_host']) + ":/workdir/panel_normal_vcf"

      docker_cmd_run1 = 'NA'

      ## VCF file only
      docker_run_basic = "docker run --rm -t -u " + str(uid)
      docker_cmd_run1 = str(docker_run_basic) + " -v=" +  str(databundle_volume_mapping) + " -v=" + str(vep_volume_mapping) + " -v=" + str(input_conf_volume_mapping) + " -v=" + str(output_volume_mapping)
      if host_directories['input_vcf_dir_host'] != 'NA' and host_directories['input_cna_dir_host'] == 'NA':
         docker_cmd_run1 = docker_cmd_run1  + " -v=" + str(input_vcf_volume_mapping)

      ## CNA file only
      if host_directories['input_vcf_dir_host'] == 'NA' and host_directories['input_cna_dir_host'] != 'NA':
         docker_cmd_run1 = docker_cmd_run1  + " -v=" + str(input_cna_volume_mapping)

      ## CNA file and VCF file provided
      if host_directories['input_vcf_dir_host'] != 'NA' and host_directories['input_cna_dir_host'] != 'NA':
         docker_cmd_run1 = docker_cmd_run1  + " -v=" + str(input_vcf_volume_mapping) + " -v=" + str(input_cna_volume_mapping)

      ## CNA plot provided
      if host_directories['input_cna_plot_dir_host'] != "NA":
         docker_cmd_run1 = docker_cmd_run1 + " -v=" + str(input_cna_plot_volume_mapping)
      
      ## Panel of normal VCFs provided
      if host_directories['panel_normal_vcf_dir_host'] != "NA":
         docker_cmd_run1 = docker_cmd_run1 + " -v=" + str(panel_normal_vcf_volume_mapping)

      docker_cmd_run1 = docker_cmd_run1 + " -w=/workdir/output " + str(docker_image_version) + " sh -c \""
      
      docker_cmd_run2 = str(docker_run_basic) + " -v=" + str(databundle_volume_mapping) + " -v=" + str(output_volume_mapping)
      if host_directories['panel_normal_vcf_dir_host'] != "NA":
         docker_cmd_run2 = docker_cmd_run2 + " -v=" + str(panel_normal_vcf_volume_mapping)
      docker_cmd_run2 = docker_cmd_run2 + " -w=/workdir/output " + str(docker_image_version) + " sh -c \""
      docker_cmd_run_end = '\"'

      data_dir = '/data'
      output_dir = '/workdir/output'
      vep_dir = '/usr/local/share/vep/data'
      r_scripts_dir = '/'

   else:
      if host_directories['input_vcf_basename_host'] != 'NA':
         input_vcf_docker = os.path.join(host_directories['input_vcf_dir_host'], host_directories['input_vcf_basename_host'])
      if host_directories['input_cna_basename_host'] != 'NA':
         input_cna_docker = os.path.join(host_directories['input_cna_dir_host'], host_directories['input_cna_basename_host'])
      if host_directories['input_cna_plot_basename_host'] != 'NA':
         input_cna_plot_docker = os.path.join(host_directories['input_cna_plot_dir_host'], host_directories['input_cna_plot_basename_host'])
      if host_directories['input_conf_basename_host'] != 'NA':
         input_conf_docker = os.path.join(host_directories['input_conf_dir_host'], host_directories['input_conf_basename_host'])
      if host_directories['panel_normal_vcf_basename_host'] != 'NA':
         panel_normal_docker = os.path.join(host_directories['panel_normal_vcf_dir_host'], host_directories['panel_normal_vcf_basename_host'])

      data_dir = host_directories['base_dir_host']
      output_dir = host_directories['output_dir_host']
      vep_dir = vepdb_dir_host
      r_scripts_dir = ''

   check_subprocess(docker_cmd_run1.replace("-u " + str(uid), "") + 'mkdir -p ' + output_dir + docker_cmd_run_end)

   logger = getlogger("pcgr-start")
   logger.info("--- Personal Cancer Genome Reporter workflow ----")
   logger.info("Sample name: " + str(sample_id))
   if config_options['tumor_type']['type'] == "":
      logger.info("Tumor type: Cancer_NOS (Any tumortype)")
   else:
      logger.info("Tumor type: " + str(config_options['tumor_type']['type']))
   logger.info("Tumor-only: " + str(config_options['tumor_only']['vcf_tumor_only']))
   print()

   #logger.info("Finished")

   ## verify VCF and CNA segment file
   logger = getlogger('pcgr-validate-input')
   logger.info("STEP 0: Validate input data")
   vcf_validate_command = docker_cmd_run1 + "pcgr_validate_input.py " + data_dir + " " + str(input_vcf_docker) + " " + str(input_cna_docker) + " " + str(input_conf_docker) + " " + str(panel_normal_docker) + " " + str(vcf_validation) + " " + str(genome_assembly)
   if not docker_image_version:
      vcf_validate_command += ' --output_dir ' + output_dir + docker_cmd_run_end
   else:
      vcf_validate_command += docker_cmd_run_end
   #print(str(vcf_validate_command))
   check_subprocess(vcf_validate_command)
   logger.info('Finished')

   #Valid criteria are: [ canonical appris tsl biotype ccds rank length ]. e.g.:
   #config_options['other']['vep_pick_order'] = canonical,appris,biotype,ccds,rank,tsl,length
   if not input_vcf_docker == 'None':

      ## Define input, output and temporary file names
      output_vcf = os.path.join(output_dir, str(sample_id) + '.' + str(config_options['tier_model']['tier_model']) + '.' + str(genome_assembly) + '.vcf.gz')
      output_pass_vcf = os.path.join(output_dir, str(sample_id) + '.' + str(config_options['tier_model']['tier_model']) + '.' + str(genome_assembly) + '.pass.vcf.gz')
      output_pass_tsv = os.path.join(output_dir, str(sample_id) + '.' + str(config_options['tier_model']['tier_model']) + '.' + str(genome_assembly) + '.pass.tsv')
      output_maf = os.path.join(output_dir, str(sample_id) + '.' + str(genome_assembly) + '.tmp.maf')
      output_vcf2maf_log = os.path.join(output_dir, str(sample_id) + '.' + str(genome_assembly) + '.maf.log')
      input_vcf_pcgr_ready = os.path.join(output_dir, re.sub(r'(\.vcf$|\.vcf\.gz$)', '.pcgr_ready.vcf.gz', host_directories['input_vcf_basename_host']))
      input_vcf_pcgr_ready_uncompressed = os.path.join(output_dir, re.sub(r'(\.vcf$|\.vcf\.gz$)', '.pcgr_ready.vcf', host_directories['input_vcf_basename_host']))
      vep_vcf = re.sub(r'(\.vcf$|\.vcf\.gz$)', '.vep.vcf', input_vcf_pcgr_ready)
      vep_vcfanno_vcf = re.sub(r'(\.vcf$|\.vcf\.gz$)', '.vep.vcfanno.vcf', input_vcf_pcgr_ready)
      vep_vcfanno_annotated_vcf = re.sub(r'\.vcfanno', '.vcfanno.annotated', vep_vcfanno_vcf) + '.gz'
      vep_vcfanno_annotated_pass_vcf = re.sub(r'\.vcfanno', '.vcfanno.annotated.pass', vep_vcfanno_vcf) + '.gz'

      #pick_order = "canonical,appris,tsl,biotype,ccds,rank,length" 
      #pick_order = "biotype,canonical,appris,tsl,ccds,rank,length"
      fasta_assembly = os.path.join(vep_dir, "homo_sapiens", str(vep_version) + "_" + str(vep_assembly), "Homo_sapiens." + str(vep_assembly) + ".dna.primary_assembly.fa.gz")
<<<<<<< HEAD
      #vep_flags = "--vcf --quiet --check_ref --flag_pick_allele_gene --hgvs --dont_skip --failed 1 --af --af_1kg --af_gnomad " + \
      #    "--variant_class --domains --symbol --protein --ccds --uniprot --appris --biotype --canonical --gencode_basic --cache " + \
      #    "--numbers --total_length --no_stats --allele_number --no_escape --xref_refseq"
      vep_flags = "--hgvs --failed 1 --af --af_1kg --af_gnomad --variant_class --domains --symbol --protein --ccds " + \
         "--uniprot --appris --biotype --canonical --gencode_basic --cache --numbers --total_length --allele_number " + \
         "--no_stats --no_escape --xref_refseq --vcf --quiet --check_ref --dont_skip --flag_pick_allele"
      vep_options = "--pick_order " + str(config_options['other']['vep_pick_order']) + " --force_overwrite --species homo_sapiens --assembly " \
         + str(vep_assembly) + " --offline --fork " + str(config_options['other']['n_vep_forks']) + " " + str(vep_flags)  + " --dir " + vep_dir
=======
      vep_flags = "--hgvs --af --af_1kg --af_gnomad --variant_class --domains --symbol --protein --ccds --uniprot --appris --biotype --canonical --gencode_basic --cache --numbers --total_length --allele_number --no_stats --no_escape --xref_refseq"
      vep_options = "--vcf --check_ref --dont_skip --flag_pick_allele --pick_order " + str(config_options['other']['vep_pick_order']) + " --force_overwrite --species homo_sapiens --assembly " + str(vep_assembly) + " --offline --fork " + str(config_options['other']['n_vep_forks']) + " " + str(vep_flags)  + " --dir " + vep_dir
>>>>>>> e28aca59
      vep_options += " --cache_version " + str(vep_version)
      if config_options['other']['vep_skip_intergenic'] == 1:
         vep_options = vep_options + " --no_intergenic"
      vep_main_command = docker_cmd_run1 + "vep --input_file " + str(input_vcf_pcgr_ready) + " --output_file " + str(vep_vcf) + " " + str(vep_options) + " --fasta " + str(fasta_assembly) + docker_cmd_run_end
      vep_bgzip_command = docker_cmd_run1 + "bgzip -f -c " + str(vep_vcf) + " > " + str(vep_vcf) + '.gz' + docker_cmd_run_end
      vep_tabix_command = docker_cmd_run1 + "tabix -f -p vcf " + str(vep_vcf) + ".gz" + docker_cmd_run_end

      #print(str(vep_main_command))
      ## vep commands
      print()
      logger = getlogger('pcgr-vep')
      logger.info("STEP 1: Basic variant annotation with Variant Effect Predictor (" + str(vep_version) + ", GENCODE " + str(gencode_version) + ", " + str(genome_assembly) + ")")
      check_subprocess(vep_main_command)
      check_subprocess(vep_bgzip_command)
      check_subprocess(vep_tabix_command)
      #exit(1)

      if config_options['other']['vcf2maf'] == 1:
         logger.info('Converting VEP-annotated VCF to MAF with https://github.com/mskcc/vcf2maf')
         vcf2maf_command = str(docker_cmd_run1) + "vcf2maf.pl --input-vcf " + str(input_vcf_pcgr_ready_uncompressed) + " --tumor-id " + str(sample_id) + " --output-maf " + str(output_maf) + " --ref-fasta " + str(fasta_assembly) + " --filter-vcf 0 --ncbi-build " + str(ncbi_build_maf) + " > " + str(output_vcf2maf_log) + " 2>&1" + docker_cmd_run_end
         clean_vcf2maf_command = str(docker_cmd_run1) + "rm -f " + str(output_vcf2maf_log) + " " + re.sub(r'(\.vcf$)', '.vep.vcf', input_vcf_pcgr_ready_uncompressed) + " " + docker_cmd_run_end
         check_subprocess(vcf2maf_command)
         check_subprocess(clean_vcf2maf_command)

      logger.info("Finished")

      ## vcfanno command
      print()
      logger = getlogger('pcgr-vcfanno')
      pcgr_vcfanno_command = str(docker_cmd_run2) + "pcgr_vcfanno.py --num_processes " + str(config_options['other']['n_vcfanno_proc']) + " --chasmplus --dbnsfp --docm --clinvar --icgc --civic --cbmdb --tcga_pcdm --winmsk --simplerepeats --tcga --uniprot --cancer_hotspots --pcgr_onco_xref " + str(vep_vcf) + ".gz " + str(vep_vcfanno_vcf) + " " + os.path.join(data_dir, "data", str(genome_assembly))
      if panel_normal_docker != 'None':
         pon_annotation = 1
         pcgr_vcfanno_command = pcgr_vcfanno_command + " --panel_normal_vcf " + str(panel_normal_docker)
         logger.info("STEP 2: Annotation for precision oncology with pcgr-vcfanno (Panel-of-Normals, ClinVar, dbNSFP, UniProtKB, cancerhotspots.org, CiVIC, CBMDB, DoCM, CHASMplus driver mutations, TCGA - putative driver mutations/recurrence, ICGC-PCAWG)")
      else:
         logger.info("STEP 2: Annotation for precision oncology with pcgr-vcfanno (ClinVar, dbNSFP, UniProtKB, cancerhotspots.org, CiVIC, CBMDB, DoCM, CHASMplus driver mutations, TCGA - putative driver mutations/recurrence, ICGC-PCAWG)")
      pcgr_vcfanno_command = pcgr_vcfanno_command + docker_cmd_run_end
      check_subprocess(pcgr_vcfanno_command)
      logger.info("Finished")
      #return

      ## summarise command
      print()
      logger = getlogger("pcgr-summarise")
      pcgr_summarise_command = str(docker_cmd_run2) + "pcgr_summarise.py " + str(vep_vcfanno_vcf) + ".gz " + str(pon_annotation) + " " + str(os.path.join(data_dir, "data", str(genome_assembly))) + docker_cmd_run_end
      logger.info("STEP 3: Cancer gene annotations with pcgr-summarise")
      check_subprocess(pcgr_summarise_command)

      create_output_vcf_command1 = str(docker_cmd_run2) + 'mv ' + str(vep_vcfanno_annotated_vcf) + ' ' + str(output_vcf) + docker_cmd_run_end
      create_output_vcf_command2 = str(docker_cmd_run2) + 'mv ' + str(vep_vcfanno_annotated_vcf) + '.tbi ' + str(output_vcf) + '.tbi' + docker_cmd_run_end
      create_output_vcf_command3 = str(docker_cmd_run2) + 'mv ' + str(vep_vcfanno_annotated_pass_vcf) + ' ' + str(output_pass_vcf) + docker_cmd_run_end
      create_output_vcf_command4 = str(docker_cmd_run2) + 'mv ' + str(vep_vcfanno_annotated_pass_vcf) + '.tbi ' + str(output_pass_vcf) + '.tbi' + docker_cmd_run_end
      clean_command = str(docker_cmd_run2) + 'rm -f ' + str(vep_vcf) + '* ' + str(vep_vcfanno_annotated_vcf) + ' ' + str(vep_vcfanno_annotated_pass_vcf) + '* ' + str(vep_vcfanno_vcf) + '* ' +  str(input_vcf_pcgr_ready_uncompressed) + "* "  + docker_cmd_run_end
      check_subprocess(create_output_vcf_command1)
      check_subprocess(create_output_vcf_command2)
      check_subprocess(create_output_vcf_command3)
      check_subprocess(create_output_vcf_command4)

      ## vcf2tsv command
      pcgr_vcf2tsv_command = str(docker_cmd_run2) + "vcf2tsv.py " + str(output_pass_vcf) + " --compress " + str(output_pass_tsv) + docker_cmd_run_end
      logger.info("Converting VCF to TSV with https://github.com/sigven/vcf2tsv")
      check_subprocess(pcgr_vcf2tsv_command)
      check_subprocess(clean_command)
      logger.info("Finished")

      #return

   print()

   ## Generation of HTML reports for VEP/vcfanno-annotated VCF and copy number segment file
   if not basic:
      logger = getlogger('pcgr-writer')
      logger.info("STEP 4: Generation of output files - variant interpretation report for precision oncology")
      pcgr_report_command = (docker_cmd_run1 + os.path.join(r_scripts_dir, "pcgr.R") + " " + output_dir + " " + str(output_pass_tsv) + ".gz" + " " + input_cna_docker + " " + str(sample_id) + " " + input_conf_docker + " " + str(pcgr_version) + " " + genome_assembly + " " + data_dir + " " + str(input_cna_plot_docker) + " " + str(tumor_properties['tumor_purity']) + " " + str(tumor_properties['tumor_ploidy']) + docker_cmd_run_end)
      #print(pcgr_report_command)
      check_subprocess(pcgr_report_command)
      logger.info("Finished")

   print()



if __name__=="__main__": __main__()
<|MERGE_RESOLUTION|>--- conflicted
+++ resolved
@@ -652,19 +652,14 @@
       #pick_order = "canonical,appris,tsl,biotype,ccds,rank,length" 
       #pick_order = "biotype,canonical,appris,tsl,ccds,rank,length"
       fasta_assembly = os.path.join(vep_dir, "homo_sapiens", str(vep_version) + "_" + str(vep_assembly), "Homo_sapiens." + str(vep_assembly) + ".dna.primary_assembly.fa.gz")
-<<<<<<< HEAD
-      #vep_flags = "--vcf --quiet --check_ref --flag_pick_allele_gene --hgvs --dont_skip --failed 1 --af --af_1kg --af_gnomad " + \
+      #vep_flags = "--vcf --quiet --check_ref --flag_pick_allele_gene --hgvs --dont_skip --af --af_1kg --af_gnomad " + \
       #    "--variant_class --domains --symbol --protein --ccds --uniprot --appris --biotype --canonical --gencode_basic --cache " + \
       #    "--numbers --total_length --no_stats --allele_number --no_escape --xref_refseq"
-      vep_flags = "--hgvs --failed 1 --af --af_1kg --af_gnomad --variant_class --domains --symbol --protein --ccds " + \
+      vep_flags = "--hgvs --af --af_1kg --af_gnomad --variant_class --domains --symbol --protein --ccds " + \
          "--uniprot --appris --biotype --canonical --gencode_basic --cache --numbers --total_length --allele_number " + \
          "--no_stats --no_escape --xref_refseq --vcf --quiet --check_ref --dont_skip --flag_pick_allele"
       vep_options = "--pick_order " + str(config_options['other']['vep_pick_order']) + " --force_overwrite --species homo_sapiens --assembly " \
          + str(vep_assembly) + " --offline --fork " + str(config_options['other']['n_vep_forks']) + " " + str(vep_flags)  + " --dir " + vep_dir
-=======
-      vep_flags = "--hgvs --af --af_1kg --af_gnomad --variant_class --domains --symbol --protein --ccds --uniprot --appris --biotype --canonical --gencode_basic --cache --numbers --total_length --allele_number --no_stats --no_escape --xref_refseq"
-      vep_options = "--vcf --check_ref --dont_skip --flag_pick_allele --pick_order " + str(config_options['other']['vep_pick_order']) + " --force_overwrite --species homo_sapiens --assembly " + str(vep_assembly) + " --offline --fork " + str(config_options['other']['n_vep_forks']) + " " + str(vep_flags)  + " --dir " + vep_dir
->>>>>>> e28aca59
       vep_options += " --cache_version " + str(vep_version)
       if config_options['other']['vep_skip_intergenic'] == 1:
          vep_options = vep_options + " --no_intergenic"
